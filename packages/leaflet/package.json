{
  "name": "@allmaps/leaflet",
  "version": "1.0.0-beta.7",
  "contributors": [
    {
      "name": "Bert Spaan",
      "email": "hello@bertspaan.nl",
      "url": "https://bertspaan.nl"
    },
    {
      "name": "Manuel Claeys Bouuaert",
      "email": "manuel.claeys.b@gmail.com",
      "url": "https://manuelclaeysbouuaert.be"
    }
  ],
  "description": "Allmaps Leaflet plugin",
  "type": "module",
  "types": "./dist/index.d.ts",
  "module": "./dist/index.js",
  "main": "./dist/index.js",
  "unpkg": "./dist/bundled/allmaps-leaflet-1.9.umd.js",
  "exports": {
    ".": {
      "types": "./dist/index.d.ts",
      "require": "./dist/bundled/allmaps-leaflet-1.9.umd.js",
      "import": "./dist/bundled/allmaps-leaflet-1.9.es.js"
    }
  },
  "files": [
    "dist"
  ],
  "publishConfig": {
    "access": "public"
  },
  "repository": {
    "type": "git",
    "url": "https://github.com/allmaps/allmaps.git",
    "directory": "packages/leaflet"
  },
  "scripts": {
    "dev": "vite",
    "watch": "vite build --watch",
    "build": "vite build && npm run documentation",
    "preview": "vite preview",
    "types": "tsc --noEmit",
    "build:types": "tsc --declaration --esModuleInterop",
    "lint": "prettier --check src test && eslint src test --ext .js,.ts",
    "format": "prettier --write src test",
    "preversion": "npm run types && npm run lint && npm test",
    "test": "NODE_ENV=test mocha",
    "documentation": "documentation readme dist/index.js --markdown-toc-max-depth=3 --section=API",
    "pretest": "npm run build"
  },
  "homepage": "https://allmaps.org",
  "keywords": [
    "allmaps",
    "georeference",
    "map",
    "leaflet"
  ],
  "dependencies": {
<<<<<<< HEAD
    "@allmaps/annotation": "^1.0.0-beta.19",
    "@allmaps/render": "^1.0.0-beta.41",
    "@allmaps/stdlib": "^1.0.0-beta.16",
    "@allmaps/transform": "^1.0.0-beta.19",
    "@allmaps/types": "^1.0.0-beta.6",
    "leaflet": "^1.9.4",
    "lodash-es": "^4.17.21"
=======
    "@allmaps/annotation": "^1.0.0-beta.15",
    "@allmaps/render": "^1.0.0-beta.39",
    "@allmaps/stdlib": "^1.0.0-beta.14",
    "@allmaps/types": "^1.0.0-beta.5",
    "@allmaps/transform": "^1.0.0-beta.17",
    "leaflet": "^1.9.4"
>>>>>>> 6218efd6
  },
  "license": "GPL-3.0-or-later",
  "devDependencies": {
    "@types/leaflet": "^1.9.3",
    "documentation": "^14.0.0",
    "eslint": "^8.35.0",
    "mocha": "^8.4.0",
    "prettier": "^2.8.0",
    "typescript": "^5.0.0",
    "vite": "^4.3.0"
  }
}<|MERGE_RESOLUTION|>--- conflicted
+++ resolved
@@ -59,22 +59,12 @@
     "leaflet"
   ],
   "dependencies": {
-<<<<<<< HEAD
     "@allmaps/annotation": "^1.0.0-beta.19",
     "@allmaps/render": "^1.0.0-beta.41",
     "@allmaps/stdlib": "^1.0.0-beta.16",
     "@allmaps/transform": "^1.0.0-beta.19",
     "@allmaps/types": "^1.0.0-beta.6",
-    "leaflet": "^1.9.4",
-    "lodash-es": "^4.17.21"
-=======
-    "@allmaps/annotation": "^1.0.0-beta.15",
-    "@allmaps/render": "^1.0.0-beta.39",
-    "@allmaps/stdlib": "^1.0.0-beta.14",
-    "@allmaps/types": "^1.0.0-beta.5",
-    "@allmaps/transform": "^1.0.0-beta.17",
     "leaflet": "^1.9.4"
->>>>>>> 6218efd6
   },
   "license": "GPL-3.0-or-later",
   "devDependencies": {
