{
  "name": "@allmaps/openlayers",
  "version": "1.0.0-beta.45",
  "author": {
    "name": "Bert Spaan",
    "email": "hello@bertspaan.nl",
    "url": "https://bertspaan.nl"
  },
  "description": "OpenLayers classes for Allmaps",
  "type": "module",
  "types": "./dist/index.d.ts",
  "module": "./dist/index.js",
  "main": "./dist/index.js",
  "unpkg": "./dist/bundled/allmaps-openlayers-8.umd.js",
  "exports": {
    ".": {
      "types": "./dist/index.d.ts",
      "require": "./dist/bundled/allmaps-openlayers-8.umd.js",
      "import": "./dist/bundled/allmaps-openlayers-8.es.js"
    }
  },
  "files": [
    "dist"
  ],
  "publishConfig": {
    "access": "public"
  },
  "repository": {
    "type": "git",
    "url": "https://github.com/allmaps/allmaps.git",
    "directory": "packages/openlayers"
  },
  "homepage": "https://allmaps.org",
  "keywords": [
    "iiif",
    "georeference",
    "map",
    "openlayers",
    "allmaps"
  ],
  "scripts": {
    "dev": "vite",
    "watch": "vite build --watch",
    "build": "vite build && npm run documentation",
    "preview": "vite preview",
    "types": "tsc --noEmit",
    "build:types": "tsc --declaration --esModuleInterop",
    "lint": "prettier --check src test && eslint src test --ext .js,.ts",
    "format": "prettier --write src test",
    "preversion": "npm run types && npm run lint && npm test",
    "test": "NODE_ENV=test mocha",
    "documentation": "documentation readme dist/index.js --markdown-toc-max-depth=3 --section=API",
    "pretest": "npm run build"
  },
  "license": "GPL-3.0-or-later",
  "dependencies": {
<<<<<<< HEAD
    "@allmaps/render": "^1.0.0-beta.41",
    "@allmaps/stdlib": "^1.0.0-beta.16",
    "lodash-es": "^4.17.21",
=======
    "@allmaps/render": "^1.0.0-beta.39",
    "@allmaps/stdlib": "^1.0.0-beta.14",
>>>>>>> 6218efd6
    "ol": "^8.1.0"
  },
  "devDependencies": {
    "@typescript-eslint/eslint-plugin": "^5.45.0",
    "@typescript-eslint/parser": "^5.45.0",
    "documentation": "^14.0.0",
    "eslint": "^8.35.0",
    "mocha": "^8.4.0",
    "prettier": "^2.8.0",
    "typescript": "^5.0.0",
    "vite": "^4.3.0"
  }
}<|MERGE_RESOLUTION|>--- conflicted
+++ resolved
@@ -54,14 +54,8 @@
   },
   "license": "GPL-3.0-or-later",
   "dependencies": {
-<<<<<<< HEAD
     "@allmaps/render": "^1.0.0-beta.41",
     "@allmaps/stdlib": "^1.0.0-beta.16",
-    "lodash-es": "^4.17.21",
-=======
-    "@allmaps/render": "^1.0.0-beta.39",
-    "@allmaps/stdlib": "^1.0.0-beta.14",
->>>>>>> 6218efd6
     "ol": "^8.1.0"
   },
   "devDependencies": {
