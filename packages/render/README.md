--- conflicted
+++ resolved
@@ -1436,13 +1436,10 @@
 *   `viewport` **Viewport** the current viewport
 
 ### fetch
-<<<<<<< HEAD
 
 Fetch the tile and create its ImageData using a WebWorker.
 
 Returns **[Promise](https://developer.mozilla.org/docs/Web/JavaScript/Reference/Global_Objects/Promise)\<void>**&#x20;
-
-# <<<<<<< HEAD
 
 ### computeProjectedGeoRectangle
 
@@ -1688,1177 +1685,6 @@
 
 ### loadImageInfo
 
-Fetch and parse the image info, and generate the image ID
-
-Returns **[Promise](https://developer.mozilla.org/docs/Web/JavaScript/Reference/Global_Objects/Promise)\<void>**&#x20;
-
-### addGeoreferenceAnnotation
-
-Parses an annotation and adds its georeferenced map to this renderer's warped map list
-
-#### Parameters
-
-*   `e` &#x20;
-*   `annotation` **unknown**&#x20;
-
-Returns **[Promise](https://developer.mozilla.org/docs/Web/JavaScript/Reference/Global_Objects/Promise)<[Array](https://developer.mozilla.org/docs/Web/JavaScript/Reference/Global_Objects/Array)<([string](https://developer.mozilla.org/docs/Web/JavaScript/Reference/Global_Objects/String) | [Error](https://developer.mozilla.org/docs/Web/JavaScript/Reference/Global_Objects/Error))>>**&#x20;
-
-### addGeoreferencedMap
-
-Adds a georeferenced map to this renderer's warped map list
-
-#### Parameters
-
-*   `e` &#x20;
-*   `georeferencedMap` **unknown**&#x20;
-
-Returns **[Promise](https://developer.mozilla.org/docs/Web/JavaScript/Reference/Global_Objects/Promise)<([string](https://developer.mozilla.org/docs/Web/JavaScript/Reference/Global_Objects/String) | [Error](https://developer.mozilla.org/docs/Web/JavaScript/Reference/Global_Objects/Error))>**&#x20;
-
-### constructor
-
-Creates an instance of a TriangulatedWarpedMap.
-
-#### Parameters
-
-*   `e` &#x20;
-*   `t` &#x20;
-*   `i` &#x20;
-*   `mapId` **[string](https://developer.mozilla.org/docs/Web/JavaScript/Reference/Global_Objects/String)** ID of the map
-*   `georeferencedMap` **GeoreferencedMap** Georeferenced map used to construct the WarpedMap
-*   `options` **WarpedMapOptions?** Options
-
-### setResourceMask
-
-Update the resourceMask.
-
-#### Parameters
-
-*   `e` &#x20;
-*   `resourceMask` **Ring**&#x20;
-
-### setCurrentBestScaleFactor
-
-Set the bestScaleFactor for the current viewport
-
-#### Parameters
-
-*   `e` &#x20;
-*   `scaleFactor` **[number](https://developer.mozilla.org/docs/Web/JavaScript/Reference/Global_Objects/Number)** scale factor
-
-Returns **[boolean](https://developer.mozilla.org/docs/Web/JavaScript/Reference/Global_Objects/Boolean)**&#x20;
-
-### updateTriangulation
-
-Update the triangulation of the resourceMask, at the current bestScaleFactor. Use cache if available.
-
-#### Parameters
-
-*   `e` (optional, default `!1`)
-*   `previousIsNew` **[boolean](https://developer.mozilla.org/docs/Web/JavaScript/Reference/Global_Objects/Boolean)?** whether the previous and new triangulation are the same - true by default, false during a transformation transition
-
-### updateProjectedGeoTrianglePoints
-
-Update the (previous and new) points of the triangulated resourceMask, at the current bestScaleFactor, in projectedGeo coordinates. Use cache if available.
-
-#### Parameters
-
-*   `e` (optional, default `!1`)
-*   `previousIsNew` **[boolean](https://developer.mozilla.org/docs/Web/JavaScript/Reference/Global_Objects/Boolean)** (optional, default `false`)
-
-### updateTrianglePointsDistortion
-
-Update the (previous and new) distortion at the points of the triangulated resourceMask. Use cache if available.
-
-#### Parameters
-
-*   `e` (optional, default `!1`)
-*   `previousIsNew` **[boolean](https://developer.mozilla.org/docs/Web/JavaScript/Reference/Global_Objects/Boolean)** (optional, default `false`)
-
-### resetTrianglePoints
-
-Reset the previous points of the triangulated resourceMask in projectedGeo coordinates.
-
-### mixTrianglePoints
-
-Mix the previous and new points of the triangulated resourceMask in projectedGeo coordinates
-
-#### Parameters
-
-*   `e` &#x20;
-*   `t` **[number](https://developer.mozilla.org/docs/Web/JavaScript/Reference/Global_Objects/Number)**&#x20;
-
-### constructor
-
-Creates an instance of WebGL2WarpedMap.
-
-#### Parameters
-
-*   `e` &#x20;
-*   `s` &#x20;
-*   `i` &#x20;
-*   `r` &#x20;
-*   `l` &#x20;
-*   `mapId` **[string](https://developer.mozilla.org/docs/Web/JavaScript/Reference/Global_Objects/String)** ID of the map
-*   `georeferencedMap` **GeoreferencedMap** Georeferenced map used to construct the WarpedMap
-*   `gl` **WebGL2RenderingContext** WebGL rendering context
-*   `program` **[WebGLProgram](https://developer.mozilla.org/docs/Web/API/WebGLProgram)** WebGL program
-*   `options` **Partial\<WarpedMapOptions>** WarpedMapOptions
-
-### updateVertexBuffers
-
-Update the vertex buffers of this warped map
-
-#### Parameters
-
-*   `e` &#x20;
-*   `projectedGeoToClipTransform` **Transform** Transform from projected geo coordinates to webgl2 coordinates in the \[-1, 1] range. Equivalent to OpenLayers' projectionTransform.
-
-### clearTextures
-
-Clear textures for this map
-
-### addCachedTileAndUpdateTextures
-
-Add cached tile to the textures of this map and update textures
-
-#### Parameters
-
-*   `e` &#x20;
-*   `cachedTile` **CachedTile**&#x20;
-
-### removeCachedTileAndUpdateTextures
-
-Remove cached tile from the textures of this map and update textures
-
-#### Parameters
-
-*   `e` &#x20;
-*   `tileUrl` **[string](https://developer.mozilla.org/docs/Web/JavaScript/Reference/Global_Objects/String)**&#x20;
-
-> > > > > > > 8f9db659 (WIP: texture buffer depth, improve tileInCachedTiles, webworker, changed @allmaps/openlayers ESM export, and changed viewer's vite settings to allow importing web worker directly from render dir)
-
-### constructor
-
-Creates an instance of a WarpedMapList.
-
-#### Parameters
-
-*   `e` &#x20;
-*   `t` &#x20;
-*   `warpedMapFactory` **WarpedMapFactory\<W>?** Factory function for creating WarpedMap objects
-*   `options` **WarpedMapListOptions?** Options
-
-### computeProjectedGeoRectangle
-
-Returns a rotated rectangle in projected geo coordinates
-
-#### Parameters
-
-*   `e` &#x20;
-*   `t` &#x20;
-*   `o` &#x20;
-*   `r` &#x20;
-
-### getMapIds
-
-Returns mapIds for the maps in this list.
-
-Returns **Iterable<[string](https://developer.mozilla.org/docs/Web/JavaScript/Reference/Global_Objects/String)>**&#x20;
-
-### getWarpedMap
-
-Returns the WarpedMap object in this list of map specified by its ID.
-
-#### Parameters
-
-*   `e` &#x20;
-*   `mapId` **[string](https://developer.mozilla.org/docs/Web/JavaScript/Reference/Global_Objects/String)**&#x20;
-
-Returns **(W | [undefined](https://developer.mozilla.org/docs/Web/JavaScript/Reference/Global_Objects/undefined))**&#x20;
-
-### getMapZIndex
-
-Returns the z-index of a map.
-
-#### Parameters
-
-*   `e` &#x20;
-*   `mapId` **[string](https://developer.mozilla.org/docs/Web/JavaScript/Reference/Global_Objects/String)**&#x20;
-
-Returns **([number](https://developer.mozilla.org/docs/Web/JavaScript/Reference/Global_Objects/Number) | [undefined](https://developer.mozilla.org/docs/Web/JavaScript/Reference/Global_Objects/undefined))**&#x20;
-
-### getBbox
-
-Return the bounding box of all visible maps in this list, in longitude/latitude coordinates
-
-Returns **(Bbox | [undefined](https://developer.mozilla.org/docs/Web/JavaScript/Reference/Global_Objects/undefined))**&#x20;
-
-### getProjectedBbox
-
-Return the bounding box of all visible maps in this list, in projected coordinates
-
-Returns **(Bbox | [undefined](https://developer.mozilla.org/docs/Web/JavaScript/Reference/Global_Objects/undefined))**&#x20;
-
-### getMapsByGeoBbox
-
-Returns mapIds of the maps whose geoBbox overlaps with the specified geoBbox.
-
-#### Parameters
-
-*   `e` &#x20;
-*   `geoBbox` **Bbox**&#x20;
-
-Returns **Iterable<[string](https://developer.mozilla.org/docs/Web/JavaScript/Reference/Global_Objects/String)>**&#x20;
-
-### setImageInformations
-
-Sets the object that caches image information
-
-#### Parameters
-
-*   `e` &#x20;
-*   `imageInformations` **ImageInformations** object that caches image information
-
-### setMapResourceMask
-
-Sets the resource mask for a specified map
-
-#### Parameters
-
-*   `e` &#x20;
-*   `t` &#x20;
-*   `mapId` **[string](https://developer.mozilla.org/docs/Web/JavaScript/Reference/Global_Objects/String)** ID of the map
-*   `resourceMask` **Ring** the new resource mask
-
-### setMapsTransformationType
-
-Sets the transformation type of specified maps
-
-#### Parameters
-
-*   `e` &#x20;
-*   `t` &#x20;
-*   `mapIds` **Iterable<[string](https://developer.mozilla.org/docs/Web/JavaScript/Reference/Global_Objects/String)>** the IDs of the maps
-*   `transformationType` **TransformationType** the new transformation type
-
-### setMapsDistortionMeasure
-
-Sets the distortion measure of specified maps
-
-#### Parameters
-
-*   `e` &#x20;
-*   `t` &#x20;
-*   `mapIds` **Iterable<[string](https://developer.mozilla.org/docs/Web/JavaScript/Reference/Global_Objects/String)>** the IDs of the maps
-*   `distortionMeasure` **DistortionMeasure?** the distortion measure
-
-### bringMapsToFront
-
-Changes the z-index of the specified maps to bring them to front
-
-#### Parameters
-
-*   `e` &#x20;
-*   `mapIds` **Iterable<[string](https://developer.mozilla.org/docs/Web/JavaScript/Reference/Global_Objects/String)>**&#x20;
-
-### sendMapsToBack
-
-Changes the z-index of the specified maps to send them to back
-
-#### Parameters
-
-*   `e` &#x20;
-*   `mapIds` **Iterable<[string](https://developer.mozilla.org/docs/Web/JavaScript/Reference/Global_Objects/String)>**&#x20;
-
-### bringMapsForward
-
-Changes the z-index of the specified maps to bring them forward
-
-#### Parameters
-
-*   `e` &#x20;
-*   `mapIds` **Iterable<[string](https://developer.mozilla.org/docs/Web/JavaScript/Reference/Global_Objects/String)>**&#x20;
-
-### sendMapsBackward
-
-Changes the zIndex of the specified maps to send them backward
-
-#### Parameters
-
-*   `e` &#x20;
-*   `mapIds` **Iterable<[string](https://developer.mozilla.org/docs/Web/JavaScript/Reference/Global_Objects/String)>**&#x20;
-
-### showMaps
-
-Changes the visibility of the specified maps to `true`
-
-#### Parameters
-
-*   `e` &#x20;
-*   `mapIds` **Iterable<[string](https://developer.mozilla.org/docs/Web/JavaScript/Reference/Global_Objects/String)>**&#x20;
-
-### hideMaps
-
-Changes the visibility of the specified maps to `false`
-
-#### Parameters
-
-*   `e` &#x20;
-*   `mapIds` **Iterable<[string](https://developer.mozilla.org/docs/Web/JavaScript/Reference/Global_Objects/String)>**&#x20;
-
-### addGeoreferencedMap
-
-Adds a georeferenced map to this list
-
-#### Parameters
-
-*   `e` &#x20;
-*   `georeferencedMap` **unknown**&#x20;
-
-Returns **[Promise](https://developer.mozilla.org/docs/Web/JavaScript/Reference/Global_Objects/Promise)<([string](https://developer.mozilla.org/docs/Web/JavaScript/Reference/Global_Objects/String) | [Error](https://developer.mozilla.org/docs/Web/JavaScript/Reference/Global_Objects/Error))>**&#x20;
-
-### removeGeoreferencedMap
-
-Removes a georeferenced map from this list
-
-#### Parameters
-
-*   `e` &#x20;
-*   `georeferencedMap` **unknown**&#x20;
-
-Returns **[Promise](https://developer.mozilla.org/docs/Web/JavaScript/Reference/Global_Objects/Promise)<([string](https://developer.mozilla.org/docs/Web/JavaScript/Reference/Global_Objects/String) | [Error](https://developer.mozilla.org/docs/Web/JavaScript/Reference/Global_Objects/Error))>**&#x20;
-
-### addGeoreferenceAnnotation
-
-Parses an annotation and adds its georeferenced map to this list
-
-#### Parameters
-
-*   `e` &#x20;
-*   `annotation` **unknown**&#x20;
-
-Returns **[Promise](https://developer.mozilla.org/docs/Web/JavaScript/Reference/Global_Objects/Promise)<[Array](https://developer.mozilla.org/docs/Web/JavaScript/Reference/Global_Objects/Array)<([string](https://developer.mozilla.org/docs/Web/JavaScript/Reference/Global_Objects/String) | [Error](https://developer.mozilla.org/docs/Web/JavaScript/Reference/Global_Objects/Error))>>**&#x20;
-
-### removeGeoreferenceAnnotation
-
-Parses an annotation and removes its georeferenced map from this list
-
-#### Parameters
-
-*   `e` &#x20;
-*   `annotation` **unknown**&#x20;
-
-Returns **[Promise](https://developer.mozilla.org/docs/Web/JavaScript/Reference/Global_Objects/Promise)<[Array](https://developer.mozilla.org/docs/Web/JavaScript/Reference/Global_Objects/Array)<([string](https://developer.mozilla.org/docs/Web/JavaScript/Reference/Global_Objects/String) | [Error](https://developer.mozilla.org/docs/Web/JavaScript/Reference/Global_Objects/Error))>>**&#x20;
-
-### fromWarpedMapList
-
-Static method creates that creates a Viewport from a WarpedMapList
-
-#### Parameters
-
-*   `e` &#x20;
-*   `t` &#x20;
-*   `o` &#x20;
-*   `r` (optional, default `"contain"`)
-*   `s` (optional, default `1`)
-*   `viewportSize` **Size** Size of the viewport in viewport pixels, as \[width, height].
-*   `warpedMapList` **WarpedMapList\<W>** A WarpedMapList.
-*   `devicePixelRatio` **[number](https://developer.mozilla.org/docs/Web/JavaScript/Reference/Global_Objects/Number)?** The devicePixelRatio of the viewport.
-*   `fit` **Fit** Whether the viewport should contain or cover the bbox of the warpedMapList. (optional, default `'contain'`)
-
-Returns **Viewport** A new Viewport object
-
-### fromProjectedGeoBbox
-
-Static method creates that creates a Viewport from Bbox in projected geospatial coordinates.
-
-#### Parameters
-
-*   `e` &#x20;
-*   `t` &#x20;
-*   `o` &#x20;
-*   `r` (optional, default `"contain"`)
-*   `viewportSize` **Size** Size of the viewport in viewport pixels, as \[width, height].
-*   `projectedGeoBbox` **WarpedMapList\<W>** A projectedGeoBbox.
-*   `devicePixelRatio` **[number](https://developer.mozilla.org/docs/Web/JavaScript/Reference/Global_Objects/Number)?** The devicePixelRatio of the viewport.
-*   `fit` **Fit** Whether the viewport should contain or cover the bbox of the warpedMapList. (optional, default `'contain'`)
-
-Returns **Viewport** A new Viewport object
-
-### constructor
-
-Creates an instance of WarpedMap.
-
-#### Parameters
-
-*   `e` &#x20;
-*   `r` &#x20;
-*   `o` &#x20;
-*   `mapId` **[string](https://developer.mozilla.org/docs/Web/JavaScript/Reference/Global_Objects/String)** ID of the map
-*   `georeferencedMap` **GeoreferencedMap** Georeferenced map used to construct the WarpedMap
-*   `options` **WarpedMapOptions?** options
-
-### getViewportMask
-
-Get resourceMask in viewport coordinates
-
-#### Parameters
-
-*   `e` &#x20;
-*   `viewport` **Viewport** the current viewport
-
-Returns **Ring**&#x20;
-
-### getViewportMaskBbox
-
-Get Bbox of resourceMask in viewport coordinates
-
-#### Parameters
-
-*   `e` &#x20;
-*   `viewport` **Viewport** the current viewport
-
-Returns **Bbox**&#x20;
-
-### getViewportMaskRectangle
-
-Get resourceMaskRectangle in viewport coordinates
-
-#### Parameters
-
-*   `e` &#x20;
-*   `viewport` **Viewport** the current viewport
-
-Returns **Rectangle**&#x20;
-
-### getViewportFullMask
-
-Get resourceFullMask in viewport coordinates
-
-#### Parameters
-
-*   `e` &#x20;
-*   `viewport` **Viewport** the current viewport
-
-Returns **Ring**&#x20;
-
-### getViewportFullMaskBbox
-
-Get bbox of rresourceFullMask in viewport coordinates
-
-#### Parameters
-
-*   `e` &#x20;
-*   `viewport` **Viewport** the current viewport
-
-Returns **Bbox**&#x20;
-
-### getViewportFullMaskRectangle
-
-Get resourceFullMaskRectangle in viewport coordinates
-
-#### Parameters
-
-*   `e` &#x20;
-*   `viewport` **Viewport** the current viewport
-
-Returns **Rectangle**&#x20;
-
-### getResourceToViewportScale
-
-Get scale of the warped map, in resource pixels per viewport pixels.
-
-#### Parameters
-
-*   `e` &#x20;
-*   `viewport` **Viewport** the current viewport
-
-Returns **[number](https://developer.mozilla.org/docs/Web/JavaScript/Reference/Global_Objects/Number)**&#x20;
-
-### getResourceToCanvasScale
-
-Get scale of the warped map, in resource pixels per canvas pixels.
-
-#### Parameters
-
-*   `e` &#x20;
-*   `viewport` **Viewport** the current viewport
-
-Returns **[number](https://developer.mozilla.org/docs/Web/JavaScript/Reference/Global_Objects/Number)**&#x20;
-
-### getReferenceScale
-
-Get the reference scaling from the forward transformation of the projected Helmert transformer
-
-Returns **[number](https://developer.mozilla.org/docs/Web/JavaScript/Reference/Global_Objects/Number)**&#x20;
-
-### setCurrentResourceViewportRing
-
-Set resourceViewportRing at current viewport
-
-#### Parameters
-
-*   `e` &#x20;
-*   `resourceViewportRing` **Ring**&#x20;
-
-### setCurrentFetchableTiles
-
-Set tiles at current viewport
-
-#### Parameters
-
-*   `e` &#x20;
-*   `fetchableTiles` **[Array](https://developer.mozilla.org/docs/Web/JavaScript/Reference/Global_Objects/Array)\<FetchableTile>**&#x20;
-
-### setCurrentOverviewFetchableTiles
-
-Set overview tiles at current viewport
-
-#### Parameters
-
-*   `e` &#x20;
-*   `overviewFetchableTiles` **[Array](https://developer.mozilla.org/docs/Web/JavaScript/Reference/Global_Objects/Array)\<FetchableTile>**&#x20;
-
-### setResourceMask
-
-Update the resourceMask loaded from a georeferenced map to a new mask.
-
-#### Parameters
-
-*   `e` &#x20;
-*   `resourceMask` **Ring**&#x20;
-
-### setTransformationType
-
-Update the transformationType loaded from a georeferenced map to a new transformation type.
-
-#### Parameters
-
-*   `e` &#x20;
-*   `transformationType` **TransformationType**&#x20;
-
-### setDistortionMeasure
-
-Set the distortionMeasure
-
-#### Parameters
-
-*   `e` &#x20;
-*   `distortionMeasure` **DistortionMeasure?** the disortion measure
-
-### setGcps
-
-Update the Ground Controle Points loaded from a georeferenced map to new Ground Controle Points.
-
-#### Parameters
-
-*   `e` &#x20;
-*   `gcps` **[Array](https://developer.mozilla.org/docs/Web/JavaScript/Reference/Global_Objects/Array)\<GCP>**&#x20;
-
-### setCurrentBestScaleFactor
-
-Set the bestScaleFactor for the current viewport
-
-#### Parameters
-
-*   `e` &#x20;
-*   `scaleFactor` **[number](https://developer.mozilla.org/docs/Web/JavaScript/Reference/Global_Objects/Number)** scale factor
-
-Returns **[boolean](https://developer.mozilla.org/docs/Web/JavaScript/Reference/Global_Objects/Boolean)**&#x20;
-
-### setCurrentOverviewTileZoomLevel
-
-Set the overview tile zoom level for the current viewport
-
-#### Parameters
-
-*   `e` &#x20;
-*   `tileZoomLevel` **TileZoomLevel** tile zoom level
-
-Returns **[boolean](https://developer.mozilla.org/docs/Web/JavaScript/Reference/Global_Objects/Boolean)**&#x20;
-
-### hasImageInfo
-
-Check if warpedMap has image info
-
-### resetPrevious
-
-Reset the previous points and values.
-
-### mixPreviousAndNew
-
-Mix the previous and new points and values.
-
-#### Parameters
-
-*   `e` &#x20;
-*   `t` **[number](https://developer.mozilla.org/docs/Web/JavaScript/Reference/Global_Objects/Number)**&#x20;
-
-### loadImageInfo
-
-Fetch and parse the image info, and generate the image ID
-
-Returns **[Promise](https://developer.mozilla.org/docs/Web/JavaScript/Reference/Global_Objects/Promise)\<void>**&#x20;
-
-### constructor
-
-Creates an instance of a TriangulatedWarpedMap.
-
-#### Parameters
-
-*   `t` &#x20;
-*   `e` &#x20;
-*   `i` &#x20;
-*   `mapId` **[string](https://developer.mozilla.org/docs/Web/JavaScript/Reference/Global_Objects/String)** ID of the map
-*   `georeferencedMap` **GeoreferencedMap** Georeferenced map used to construct the WarpedMap
-*   `options` **WarpedMapOptions?** Options
-
-### setResourceMask
-
-Update the resourceMask.
-
-#### Parameters
-
-*   `t` &#x20;
-*   `resourceMask` **Ring**&#x20;
-
-### setCurrentBestScaleFactor
-
-Set the bestScaleFactor for the current viewport
-
-#### Parameters
-
-*   `t` &#x20;
-*   `scaleFactor` **[number](https://developer.mozilla.org/docs/Web/JavaScript/Reference/Global_Objects/Number)** scale factor
-
-Returns **[boolean](https://developer.mozilla.org/docs/Web/JavaScript/Reference/Global_Objects/Boolean)**&#x20;
-
-### resetPrevious
-
-Reset the previous points and values.
-
-### mixPreviousAndNew
-
-Mix the previous and new points and values.
-
-#### Parameters
-
-*   `t` **[number](https://developer.mozilla.org/docs/Web/JavaScript/Reference/Global_Objects/Number)**&#x20;
-
-### updateTriangulation
-
-Update the triangulation of the resourceMask, at the current bestScaleFactor. Use cache if available.
-
-#### Parameters
-
-*   `t` (optional, default `!1`)
-*   `previousIsNew` **[boolean](https://developer.mozilla.org/docs/Web/JavaScript/Reference/Global_Objects/Boolean)?** whether the previous and new triangulation are the same - true by default, false during a transformation transition
-
-### updateProjectedGeoTrianglePoints
-
-Update the (previous and new) points of the triangulated resourceMask, at the current bestScaleFactor, in projectedGeo coordinates. Use cache if available.
-
-#### Parameters
-
-*   `t` (optional, default `!1`)
-*   `previousIsNew` **[boolean](https://developer.mozilla.org/docs/Web/JavaScript/Reference/Global_Objects/Boolean)** (optional, default `false`)
-
-### updateTrianglePointsDistortion
-
-Update the (previous and new) distortion at the points of the triangulated resourceMask. Use cache if available.
-
-#### Parameters
-
-*   `t` (optional, default `!1`)
-*   `previousIsNew` **[boolean](https://developer.mozilla.org/docs/Web/JavaScript/Reference/Global_Objects/Boolean)** (optional, default `false`)
-
-### constructor
-
-Creates an instance of WebGL2WarpedMap.
-
-#### Parameters
-
-*   `e` &#x20;
-*   `t` &#x20;
-*   `a` &#x20;
-*   `l` &#x20;
-*   `T` &#x20;
-*   `i` &#x20;
-*   `o` &#x20;
-*   `mapId` **[string](https://developer.mozilla.org/docs/Web/JavaScript/Reference/Global_Objects/String)** ID of the map
-*   `georeferencedMap` **GeoreferencedMap** Georeferenced map used to construct the WarpedMap
-*   `gl` **WebGL2RenderingContext** WebGL rendering context
-*   `mapsProgram` **[WebGLProgram](https://developer.mozilla.org/docs/Web/API/WebGLProgram)** WebGL program
-*   `options` **Partial\<WarpedMapOptions>** WarpedMapOptions
-
-### updateVertexBuffers
-
-Update the vertex buffers of this warped map
-
-#### Parameters
-
-*   `e` &#x20;
-*   `projectedGeoToClipTransform` **Transform** Transform from projected geo coordinates to webgl2 coordinates in the \[-1, 1] range. Equivalent to OpenLayers' projectionTransform.
-
-### addCachedTileAndUpdateTextures
-
-Add cached tile to the textures of this map and update textures
-
-#### Parameters
-
-*   `e` &#x20;
-*   `cachedTile` **CachedTile**&#x20;
-
-### removeCachedTileAndUpdateTextures
-
-Remove cached tile from the textures of this map and update textures
-
-#### Parameters
-
-*   `e` &#x20;
-*   `tileUrl` **[string](https://developer.mozilla.org/docs/Web/JavaScript/Reference/Global_Objects/String)**&#x20;
-
-### constructor
-
-Creates an instance of CacheableTile.
-
-#### Parameters
-
-*   `t` &#x20;
-*   `e` &#x20;
-*   `fetchableTile` **FetchableTile**&#x20;
-*   `fetchFn` **FetchFn?** Optional fetch function to use
-
-### isCachedTile
-
-Whether a tile has fetched its data
-
-Returns **[boolean](https://developer.mozilla.org/docs/Web/JavaScript/Reference/Global_Objects/Boolean)**&#x20;
-
-### abort
-
-Abort the fetch
-
-### constructor
-
-Creates an instance of FetchableTile.
-
-#### Parameters
-
-*   `e` &#x20;
-*   `t` &#x20;
-*   `tile` **Tile** the tile
-*   `warpedMap` **WarpedMapWithImageInfo** A WarpedMap with fetched image information
-
-### fetch
-
-Fetch the tile and create its ImageBitMap.
-
-Returns **[Promise](https://developer.mozilla.org/docs/Web/JavaScript/Reference/Global_Objects/Promise)\<void>**&#x20;
-
-### fetch
-
-Fetch the tile and create its ImageData object.
-
-Returns **[Promise](https://developer.mozilla.org/docs/Web/JavaScript/Reference/Global_Objects/Promise)\<void>**&#x20;
-
-### fetch
-
-Fetch the tile and create its IntArray data using the supplied getImageData function.
-
-Returns **[Promise](https://developer.mozilla.org/docs/Web/JavaScript/Reference/Global_Objects/Promise)\<void>**&#x20;
-
-### getCacheableTiles
-
-Get the tiles in this cache
-
-Returns **IterableIterator\<CacheableTile>**&#x20;
-
-### getCacheableTile
-
-Get a specific tile in this cache
-
-#### Parameters
-
-*   `e` &#x20;
-*   `tileUrl` **[string](https://developer.mozilla.org/docs/Web/JavaScript/Reference/Global_Objects/String)** the URL of the requested tile
-
-Returns **(CacheableTile | [undefined](https://developer.mozilla.org/docs/Web/JavaScript/Reference/Global_Objects/undefined))**&#x20;
-
-### getMapCacheableTiles
-
-Get the tiles in this cache, corresponding to a specific map
-
-#### Parameters
-
-*   `e` &#x20;
-*   `mapId` **[string](https://developer.mozilla.org/docs/Web/JavaScript/Reference/Global_Objects/String)** ID of the map
-
-Returns **[Array](https://developer.mozilla.org/docs/Web/JavaScript/Reference/Global_Objects/Array)\<CacheableTile>**&#x20;
-
-### getCachedTiles
-
-Get the tiles in this cache that have been fetched
-
-Returns **[Array](https://developer.mozilla.org/docs/Web/JavaScript/Reference/Global_Objects/Array)\<CacheableTile>**&#x20;
-
-### getCachedTile
-
-Get a specific cached tile in this cache that has been fetched
-
-#### Parameters
-
-*   `e` &#x20;
-*   `tileUrl` **[string](https://developer.mozilla.org/docs/Web/JavaScript/Reference/Global_Objects/String)** the URL of the requested tile
-
-Returns **(CachedTile | [undefined](https://developer.mozilla.org/docs/Web/JavaScript/Reference/Global_Objects/undefined))**&#x20;
-
-### getMapCachedTiles
-
-Get the tiles in this cache, corresponding to a specific map, that have been fetched
-
-#### Parameters
-
-*   `e` &#x20;
-*   `mapId` **[string](https://developer.mozilla.org/docs/Web/JavaScript/Reference/Global_Objects/String)** ID of the map
-
-Returns **[Array](https://developer.mozilla.org/docs/Web/JavaScript/Reference/Global_Objects/Array)\<CachedTile>**&#x20;
-
-### getTileUrls
-
-Get the URLs of tiles in this cache
-
-Returns **IterableIterator<[string](https://developer.mozilla.org/docs/Web/JavaScript/Reference/Global_Objects/String)>**&#x20;
-
-### getMapTileUrls
-
-Get the URLs of tiles in this cache, corresponding to a specific map
-
-#### Parameters
-
-*   `e` &#x20;
-*   `mapId` **[string](https://developer.mozilla.org/docs/Web/JavaScript/Reference/Global_Objects/String)** ID of the map
-
-Returns **IterableIterator<[string](https://developer.mozilla.org/docs/Web/JavaScript/Reference/Global_Objects/String)>**&#x20;
-
-### requestFetchableTiles
-
-Process the request for new tiles to be added to this cache
-
-#### Parameters
-
-*   `e` &#x20;
-*   `fetchableTiles` **[Array](https://developer.mozilla.org/docs/Web/JavaScript/Reference/Global_Objects/Array)\<FetchableTile>**&#x20;
-
-### allRequestedTilesLoaded
-
-Returns a promise that resolves when all requested tiles are loaded.
-This could happen immidiately, in case there are no current requests and the tilesFetchingCount is zero,
-or in a while, when the count reaches zero and the ALLREQUESTEDTILESLOADED event is fired.
-
-Returns **[Promise](https://developer.mozilla.org/docs/Web/JavaScript/Reference/Global_Objects/Promise)\<void>**&#x20;
-
-### prune
-
-Prune tiles in this cache using the provided prune info
-
-#### Parameters
-
-*   `e` &#x20;
-
-### constructor
-
-Creates an instance of WebGL2Renderer.
-
-#### Parameters
-
-*   `t` &#x20;
-*   `e` &#x20;
-*   `gl` **WebGL2RenderingContext** WebGL 2 rendering context
-*   `options` **WebGL2RendererOptions** options
-
-### getOpacity
-
-Get the opacity of the renderer
-
-Returns **([number](https://developer.mozilla.org/docs/Web/JavaScript/Reference/Global_Objects/Number) | [undefined](https://developer.mozilla.org/docs/Web/JavaScript/Reference/Global_Objects/undefined))**&#x20;
-
-### setOpacity
-
-Set the opacity of the renderer
-
-#### Parameters
-
-*   `t` &#x20;
-*   `opacity` **[number](https://developer.mozilla.org/docs/Web/JavaScript/Reference/Global_Objects/Number)** opacity to set
-
-### resetOpacity
-
-Reset the opacity of the renderer
-
-### getMapOpacity
-
-Get the opacity of a map
-
-#### Parameters
-
-*   `t` &#x20;
-*   `mapId` **[string](https://developer.mozilla.org/docs/Web/JavaScript/Reference/Global_Objects/String)** ID of the map
-
-Returns **([number](https://developer.mozilla.org/docs/Web/JavaScript/Reference/Global_Objects/Number) | [undefined](https://developer.mozilla.org/docs/Web/JavaScript/Reference/Global_Objects/undefined))**&#x20;
-
-### setMapOpacity
-
-Set the opacity of a map
-
-#### Parameters
-
-*   `t` &#x20;
-*   `e` &#x20;
-*   `mapId` **[string](https://developer.mozilla.org/docs/Web/JavaScript/Reference/Global_Objects/String)** ID of the map
-*   `opacity` **[number](https://developer.mozilla.org/docs/Web/JavaScript/Reference/Global_Objects/Number)** opacity to set
-
-### resetMapOpacity
-
-Rreset the opacity of a map
-
-#### Parameters
-
-*   `t` &#x20;
-*   `mapId` **[string](https://developer.mozilla.org/docs/Web/JavaScript/Reference/Global_Objects/String)** ID of the map
-
-### getRemoveColorOptions
-
-Get the remove color options of the renderer
-
-Returns **(Partial\<RemoveColorOptions> | [undefined](https://developer.mozilla.org/docs/Web/JavaScript/Reference/Global_Objects/undefined))**&#x20;
-
-### setRemoveColorOptions
-
-Set the remove color options of the renderer
-
-#### Parameters
-
-*   `t` &#x20;
-*   `removeColorOptions` **RemoveColorOptions**&#x20;
-
-### resetRemoveColorOptions
-
-Reset the remove color options of the renderer
-
-### getMapRemoveColorOptions
-
-Get the remove color options of a map
-
-#### Parameters
-
-*   `t` &#x20;
-*   `mapId` **[string](https://developer.mozilla.org/docs/Web/JavaScript/Reference/Global_Objects/String)** ID of the map
-
-Returns **(Partial\<RemoveColorOptions> | [undefined](https://developer.mozilla.org/docs/Web/JavaScript/Reference/Global_Objects/undefined))**&#x20;
-
-### setMapRemoveColorOptions
-
-Set the remove color options of a map
-
-#### Parameters
-
-*   `t` &#x20;
-*   `e` &#x20;
-*   `mapId` **[string](https://developer.mozilla.org/docs/Web/JavaScript/Reference/Global_Objects/String)** ID of the map
-*   `removeColorOptions` **RemoveColorOptions** the 'remove color options' to set
-
-### resetMapRemoveColorOptions
-
-Reset the remove color options of a map
-
-#### Parameters
-
-*   `t` &#x20;
-*   `mapId` **[string](https://developer.mozilla.org/docs/Web/JavaScript/Reference/Global_Objects/String)** ID of the map
-
-### getColorizeOptions
-
-Get the colorize options of the renderer
-
-Returns **(Partial\<ColorizeOptions> | [undefined](https://developer.mozilla.org/docs/Web/JavaScript/Reference/Global_Objects/undefined))**&#x20;
-
-### setColorizeOptions
-
-Set the colorize options of the renderer
-
-#### Parameters
-
-*   `t` &#x20;
-*   `colorizeOptions` **ColorizeOptions** the colorize options to set
-
-### resetColorizeOptions
-
-Reset the colorize options of the renderer
-
-### getMapColorizeOptions
-
-Get the colorize options of a map
-
-#### Parameters
-
-*   `t` &#x20;
-*   `mapId` **[string](https://developer.mozilla.org/docs/Web/JavaScript/Reference/Global_Objects/String)** ID of the map
-
-Returns **(Partial\<ColorizeOptions> | [undefined](https://developer.mozilla.org/docs/Web/JavaScript/Reference/Global_Objects/undefined))**&#x20;
-
-### setMapColorizeOptions
-
-Set the colorize options of a map
-
-#### Parameters
-
-*   `t` &#x20;
-*   `e` &#x20;
-*   `mapId` **[string](https://developer.mozilla.org/docs/Web/JavaScript/Reference/Global_Objects/String)** ID of the map
-*   `colorizeOptions` **ColorizeOptions** the colorize options to set
-
-### resetMapColorizeOptions
-
-Reset the colorize options of a map
-
-#### Parameters
-
-*   `t` &#x20;
-*   `mapId` **[string](https://developer.mozilla.org/docs/Web/JavaScript/Reference/Global_Objects/String)** ID of the map
-
-### getGridOptions
-
-Get the grid options of the renderer
-
-Returns **(Partial\<GridOptions> | [undefined](https://developer.mozilla.org/docs/Web/JavaScript/Reference/Global_Objects/undefined))**&#x20;
-
-### setGridOptions
-
-Set the grid options of the renderer
-
-#### Parameters
-
-*   `t` &#x20;
-*   `gridOptions` **GridOptions** the grid options to set
-
-### resetGridOptions
-
-Reset the grid options of the renderer
-
-### getMapGridOptions
-
-Get the grid options of a map
-
-#### Parameters
-
-*   `t` &#x20;
-*   `mapId` **[string](https://developer.mozilla.org/docs/Web/JavaScript/Reference/Global_Objects/String)** ID of the map
-
-Returns **(Partial\<GridOptions> | [undefined](https://developer.mozilla.org/docs/Web/JavaScript/Reference/Global_Objects/undefined))**&#x20;
-
-### setMapGridOptions
-
-Set the grid options of a map
-
-#### Parameters
-
-*   `t` &#x20;
-*   `e` &#x20;
-*   `mapId` **[string](https://developer.mozilla.org/docs/Web/JavaScript/Reference/Global_Objects/String)** ID of the map
-*   `gridOptions` **GridOptions** the grid options to set
-
-### resetMapGridOptions
-
-Reset the grid options of a map
-
-#### Parameters
-
-*   `t` &#x20;
-*   `mapId` **[string](https://developer.mozilla.org/docs/Web/JavaScript/Reference/Global_Objects/String)** ID of the map
-
-### getSaturation
-
-Get the saturation of the renderer
-
-Returns **[number](https://developer.mozilla.org/docs/Web/JavaScript/Reference/Global_Objects/Number)**&#x20;
-
-### setSaturation
-
-Set the saturation of the renderer
-
-0 - grayscale, 1 - original colors
-
-#### Parameters
-
-*   `t` &#x20;
-*   `saturation` the satuation to set
-
-### resetSaturation
-
-Reset the satuation of the renderer
-
-### getMapSaturation
-
-Get the saturation of a map
-
-#### Parameters
-
-*   `t` &#x20;
-*   `mapId` **[string](https://developer.mozilla.org/docs/Web/JavaScript/Reference/Global_Objects/String)** ID of the map
-
-Returns **([number](https://developer.mozilla.org/docs/Web/JavaScript/Reference/Global_Objects/Number) | [undefined](https://developer.mozilla.org/docs/Web/JavaScript/Reference/Global_Objects/undefined))**&#x20;
-
-### setMapSaturation
-
-Set the saturation of a map
-
-0 - grayscale, 1 - original colors
-
-#### Parameters
-
-*   `t` &#x20;
-*   `e` &#x20;
-*   `mapId` ID of the map
-*   `saturation` the saturation to set
-
-### resetMapSaturation
-
-Reset the saturation of a map
-
-#### Parameters
-
-*   `t` &#x20;
-*   `mapId` **[string](https://developer.mozilla.org/docs/Web/JavaScript/Reference/Global_Objects/String)** ID of the map
-
-### render
-
-Render the map for a given viewport
-
-#### Parameters
-
-*   `t` &#x20;
-*   `viewport` **Viewport** the current viewport
-
-### addGeoreferenceAnnotation
-
-Parses an annotation and adds its georeferenced map to this renderer's warped map list
-
-#### Parameters
-
-*   `e` &#x20;
-*   `annotation` **unknown**&#x20;
-
-Returns **[Promise](https://developer.mozilla.org/docs/Web/JavaScript/Reference/Global_Objects/Promise)<[Array](https://developer.mozilla.org/docs/Web/JavaScript/Reference/Global_Objects/Array)<([string](https://developer.mozilla.org/docs/Web/JavaScript/Reference/Global_Objects/String) | [Error](https://developer.mozilla.org/docs/Web/JavaScript/Reference/Global_Objects/Error))>>**&#x20;
-
-### addGeoreferencedMap
-
-Adds a georeferenced map to this renderer's warped map list
-
-#### Parameters
-=======
->>>>>>> 45c824bb
-
 Fetch the tile and create its ImageData using a WebWorker.
 
 Returns **[Promise](https://developer.mozilla.org/docs/Web/JavaScript/Reference/Global_Objects/Promise)\<void>**&#x20;