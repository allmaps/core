{
  "name": "@allmaps/render",
  "version": "1.0.0-beta.41",
  "author": {
    "name": "Bert Spaan",
    "email": "hello@bertspaan.nl",
    "url": "https://bertspaan.nl"
  },
  "description": "Render functions for WebGL and image buffers",
  "type": "module",
  "types": "./dist/index.d.ts",
  "module": "./dist/index.js",
  "main": "./dist/index.js",
  "unpkg": "./dist/bundled/index.umd.js",
  "exports": {
    ".": {
      "types": "./dist/index.d.ts",
      "require": "./dist/bundled/index.umd.js",
      "import": "./dist/index.js"
    }
  },
  "files": [
    "dist"
  ],
  "publishConfig": {
    "access": "public"
  },
  "repository": {
    "type": "git",
    "url": "https://github.com/allmaps/allmaps.git",
    "directory": "packages/render"
  },
  "scripts": {
    "dev": "vite",
    "watch": "vite build --watch",
    "build": "vite build",
    "preview": "vite preview",
    "pretest": "npm run build",
    "test": "NODE_ENV=test mocha",
    "preversion": "npm run types && npm run lint && npm test",
    "lint": "prettier --check src test && eslint src test --ext .js,.ts",
    "types": "tsc --noEmit",
    "format": "prettier --write src test",
    "build:types": "tsc --declaration --esModuleInterop"
  },
  "homepage": "https://allmaps.org",
  "keywords": [
    "allmaps",
    "georeference",
    "map"
  ],
  "dependencies": {
<<<<<<< HEAD
    "@allmaps/annotation": "^1.0.0-beta.19",
    "@allmaps/id": "^1.0.0-beta.20",
    "@allmaps/iiif-parser": "^1.0.0-beta.27",
    "@allmaps/stdlib": "^1.0.0-beta.16",
    "@allmaps/transform": "^1.0.0-beta.19",
    "@allmaps/triangulate": "^1.0.0-beta.8",
=======
    "@allmaps/annotation": "^1.0.0-beta.17",
    "@allmaps/id": "^1.0.0-beta.19",
    "@allmaps/iiif-parser": "^1.0.0-beta.26",
    "@allmaps/stdlib": "^1.0.0-beta.14",
    "@allmaps/transform": "^1.0.0-beta.17",
    "@allmaps/triangulate": "^1.0.0-beta.6",
    "@allmaps/types": "^1.0.0-beta.5",
    "@turf/boolean-point-in-polygon": "^6.5.0",
>>>>>>> 6218efd6
    "lodash-es": "^4.17.21",
    "potpack": "^2.0.0",
    "rbush": "^3.0.1"
  },
  "license": "GPL-3.0-or-later",
  "devDependencies": {
    "@types/lodash-es": "^4.17.6",
    "@types/node": "^18.14.2",
    "@types/rbush": "^3.0.0",
    "@typescript-eslint/eslint-plugin": "^5.45.0",
    "@typescript-eslint/parser": "^5.45.0",
    "chai": "^4.3.6",
    "documentation": "^14.0.0",
    "eslint": "^8.35.0",
    "mkdirp": "^3.0.1",
    "mocha": "^8.4.0",
    "prettier": "^2.8.0",
    "typescript": "^5.0.0",
    "vite": "^4.3.0"
  },
  "gitHead": "f372db912469ba4415c94f79ea2806c3866ff987"
}<|MERGE_RESOLUTION|>--- conflicted
+++ resolved
@@ -50,23 +50,14 @@
     "map"
   ],
   "dependencies": {
-<<<<<<< HEAD
     "@allmaps/annotation": "^1.0.0-beta.19",
     "@allmaps/id": "^1.0.0-beta.20",
     "@allmaps/iiif-parser": "^1.0.0-beta.27",
     "@allmaps/stdlib": "^1.0.0-beta.16",
     "@allmaps/transform": "^1.0.0-beta.19",
     "@allmaps/triangulate": "^1.0.0-beta.8",
-=======
-    "@allmaps/annotation": "^1.0.0-beta.17",
-    "@allmaps/id": "^1.0.0-beta.19",
-    "@allmaps/iiif-parser": "^1.0.0-beta.26",
-    "@allmaps/stdlib": "^1.0.0-beta.14",
-    "@allmaps/transform": "^1.0.0-beta.17",
-    "@allmaps/triangulate": "^1.0.0-beta.6",
-    "@allmaps/types": "^1.0.0-beta.5",
+    "@allmaps/types": "^1.0.0-beta.6",
     "@turf/boolean-point-in-polygon": "^6.5.0",
->>>>>>> 6218efd6
     "lodash-es": "^4.17.21",
     "potpack": "^2.0.0",
     "rbush": "^3.0.1"
