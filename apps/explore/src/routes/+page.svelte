<script lang="ts">
  import { onMount } from 'svelte'

  import { Map, addProtocol } from 'maplibre-gl'
  import maplibregl from 'maplibre-gl'
  import { Protocol } from 'pmtiles'
  import { uniqWith } from 'lodash-es'

  import { basemapStyle, addTerrain } from '@allmaps/basemap'

  import { Header, Thumbnail, Stats, Geocoder } from '@allmaps/ui'
  import { fetchImageInfo } from '@allmaps/stdlib'
  import { WarpedMapLayer } from '@allmaps/maplibre'

  import type { MapGeoJSONFeature, FilterSpecification } from 'maplibre-gl'

  import { GeocodeEarth, WorldHistoricalGazetteer } from '@allmaps/ui/geocoder'

  import { PUBLIC_GEOCODE_EARTH_API_KEY } from '$env/static/public'

  import { formatTimeAgo } from '$lib/shared/format.js'

  import type { Bbox } from '@allmaps/types'

  import 'maplibre-gl/dist/maplibre-gl.css'

  // TODO: load from config/env
  const pmtilesUrl =
    'https://pub-073597ae464e4b54b70bb56886a2ccb6.r2.dev/maps.pmtiles'

  let container: HTMLElement
  let map: Map
  let warpedMapLayer: WarpedMapLayer

  let layersAdded = false

  let features: MapGeoJSONFeature[] = []

  let lastModifiedAgo: string | undefined = ''

  const minMaxArea = 100_000
  const maxMaxAea = 500_000_000_000

  let maxAreaSqrt = Math.sqrt(5_000_000_000)

  function getFilters(maxAea: number): FilterSpecification {
    return [
      'all',
      ['>=', 'area', 0],
      ['<=', 'area', maxAea],
      ['!=', 'imageServiceDomain', 'iiif.nypl.org']
    ]
  }

  $: {
    if (layersAdded) {
      map.setFilter('masks', getFilters(maxAreaSqrt ** 2))
      updateFeatures()
    }
  }

  function updateFeatures() {
    const newFeatures = map.queryRenderedFeatures({
      layers: ['masks']
    })

    features = uniqWith(
      newFeatures,
      (a: MapGeoJSONFeature, b: MapGeoJSONFeature) =>
        a.properties.id === b.properties.id
    ).toSorted(
      (a: MapGeoJSONFeature, b: MapGeoJSONFeature) =>
        a.properties.area - b.properties.area
    )
  }

  async function showOnMap(annotationUrl: string) {
    if (warpedMapLayer) {
      warpedMapLayer.clear()

      await warpedMapLayer.addGeoreferenceAnnotationByUrl(annotationUrl)
    }
  }

  async function copyToClipboard(annotationUrl: string) {
    try {
      await navigator.clipboard.writeText(annotationUrl)
    } catch (err) {
      console.error('Failed to copy: ', err)
    }
  }

  function getViewerUrl(feature: MapGeoJSONFeature) {
    return `https://viewer.allmaps.org/?url=${feature.properties.id}`
  }

  function getEditorUrl(feature: MapGeoJSONFeature) {
    return `https://editor.allmaps.org/?#/collection?url=${feature.properties.resourceId}/info.json`
  }

  function handleGeocoderSelect(event: CustomEvent) {
    if (event.detail?.bbox) {
      const bbox = event.detail.bbox as Bbox

      map.fitBounds(
        [
          [bbox[0], bbox[1]],
          [bbox[2], bbox[3]]
        ],
        {
          animate: false,
          padding: 100
        }
      )
    } else if (event.detail?.geometry) {
      if (event.detail?.geometry?.type === 'Point') {
        map.setCenter(event.detail.geometry.coordinates)
      } else {
        console.error(
          'Geocoder event geometry type not supported',
          event.detail
        )
      }
    } else {
      console.error('Geocoder event missing bbox or geometry', event.detail)
    }
  }

  onMount(() => {
    const protocol = new Protocol()
    addProtocol('pmtiles', protocol.tile)

    map = new Map({
      container,
<<<<<<< HEAD
      // @ts-expect-error maplibre-gl types are incomplete
=======
      // @ts-expect-error incorrect MapLibre types
>>>>>>> ef7236ee
      style: basemapStyle('en'),
      center: [14.2437, 40.8384],
      zoom: 7,
      maxPitch: 0,
      preserveDrawingBuffer: true,
      hash: true
    })

    addTerrain(map, maplibregl)

    map.on('load', () => {
      map.addSource('masks', {
        type: 'vector',
        url: `pmtiles://${pmtilesUrl}`
      })

      map.addLayer({
        id: 'masks',
        type: 'line',
        source: 'masks',
        'source-layer': 'masks',
        layout: {
          'line-join': 'round',
          'line-cap': 'round'
        },
        paint: {
          'line-color': '#ff56ba',
          'line-width': 3
        }
      })

      warpedMapLayer = new WarpedMapLayer()
      map.addLayer(warpedMapLayer)

      layersAdded = true

      map.on('moveend', updateFeatures)

      map.on('idle', function firstIdle() {
        updateFeatures()
        map.off('idle', firstIdle)
      })
    })

    fetch(pmtilesUrl, {
      method: 'HEAD'
    }).then((response) => {
      const lastModified = response.headers.get('Last-Modified')
      if (lastModified) {
        lastModifiedAgo = formatTimeAgo(lastModified)
      }
    })

    return () => {
      map.remove()
    }
  })
</script>

<Stats />

<div class="absolute w-full h-full grid grid-rows-[min-content_1fr]">
  <Header appName="Explore">
    <div class="w-full flex flex-row justify-between items-center gap-2">
      <div class="w-full max-w-xl">
        <Geocoder
          providers={[
            new GeocodeEarth(PUBLIC_GEOCODE_EARTH_API_KEY),
            new WorldHistoricalGazetteer()
          ]}
          on:select={handleGeocoderSelect}
        />
      </div>
      {#if lastModifiedAgo}
        <div class="text-sm whitespace-nowrap">
          Data updated {lastModifiedAgo}
        </div>
      {/if}
    </div>
  </Header>
  <div
    class="overflow-auto grid grid-rows-[50%_50%] sm:grid-rows-none sm:grid-cols-[1fr_300px]"
  >
    <div bind:this={container} />
    <aside class="relative p-2 flex flex-col min-h-0">
      <ol class="w-full h-full overflow-auto grid auto-rows-min gap-2">
        {#each features.slice(0, 25) as feature (feature.properties.id)}
          <li class="grid gap-2">
            {#await fetchImageInfo(feature.properties.resourceId)}
              <p class="h-[300px]">Loading...</p>
            {:then imageInfo}
              <a href={getViewerUrl(feature)}>
                <Thumbnail
                  {imageInfo}
                  width={300}
                  height={300}
                  mode="contain"
                />
              </a>
              <div class="flex-shrink-0 flex gap-2 flex-wrap">
                <button
                  on:click={() => showOnMap(feature.properties.id)}
                  class="py-2.5 px-5 text-sm focus:outline-none bg-white rounded-lg border border-gray-200 hover:bg-gray-100 focus:z-10 focus:ring-4 focus:ring-gray-100"
                  >Show on map</button
                >
                <button
                  on:click={() => copyToClipboard(feature.properties.id)}
                  class="py-2.5 px-5 text-sm focus:outline-none bg-white rounded-lg border border-gray-200 hover:bg-gray-100 focus:z-10 focus:ring-4 focus:ring-gray-100"
                  >Copy URL</button
                >
                <div>
                  <a class="underline" href={getViewerUrl(feature)}>viewer</a> /
                  <a class="underline" href={getEditorUrl(feature)}>editor</a>
                </div>
              </div>
            {:catch error}
              <p style="color: red">{error.message}</p>
            {/await}
          </li>
        {/each}
      </ol>
      <div>
        <label
          >Max. area: <input
            class="w-full"
            bind:value={maxAreaSqrt}
            min={Math.sqrt(minMaxArea)}
            max={Math.sqrt(maxMaxAea)}
            step={(Math.sqrt(maxMaxAea) - Math.sqrt(minMaxArea)) / 100}
            type="range"
          /></label
        >
      </div>
    </aside>
  </div>
</div><|MERGE_RESOLUTION|>--- conflicted
+++ resolved
@@ -132,11 +132,7 @@
 
     map = new Map({
       container,
-<<<<<<< HEAD
-      // @ts-expect-error maplibre-gl types are incomplete
-=======
       // @ts-expect-error incorrect MapLibre types
->>>>>>> ef7236ee
       style: basemapStyle('en'),
       center: [14.2437, 40.8384],
       zoom: 7,
