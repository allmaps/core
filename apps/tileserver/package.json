--- conflicted
+++ resolved
@@ -28,20 +28,12 @@
   },
   "license": "GPL-3.0-or-later",
   "devDependencies": {
-<<<<<<< HEAD
     "@allmaps/annotation": "^1.0.0-beta.19",
     "@allmaps/id": "^1.0.0-beta.20",
     "@allmaps/iiif-parser": "^1.0.0-beta.27",
     "@allmaps/render": "^1.0.0-beta.41",
     "@allmaps/transform": "^1.0.0-beta.19",
-=======
-    "@allmaps/annotation": "^1.0.0-beta.17",
-    "@allmaps/id": "^1.0.0-beta.19",
-    "@allmaps/iiif-parser": "^1.0.0-beta.26",
-    "@allmaps/render": "^1.0.0-beta.39",
-    "@allmaps/transform": "^1.0.0-beta.17",
-    "@allmaps/types": "^1.0.0-beta.5",
->>>>>>> 6218efd6
+    "@allmaps/types": "^1.0.0-beta.6",
     "@cloudflare/workers-types": "^3.14.0",
     "@turf/bbox": "^6.5.0",
     "@turf/center": "^6.5.0",
