--- conflicted
+++ resolved
@@ -59,29 +59,13 @@
 
   const projectedGeoBbox: Bbox = xyzTileToProjectedGeoBbox({ x, y, z })
 
-  const viewport = Viewport.newViewportFromProjectedGeoBbox(
+  const viewport = Viewport.fromProjectedGeoBbox(
     [TILE_SIZE, TILE_SIZE],
     projectedGeoBbox
   )
 
   const warpedTile = await renderer.render(viewport)
 
-<<<<<<< HEAD
   const pngBuffer = encodePng([warpedTile.buffer], TILE_SIZE, TILE_SIZE, 0)
   return png(pngBuffer)
-=======
-  const warpedTilePNG = encodePng(
-    [warpedTile.buffer],
-    TILE_SIZE,
-    TILE_SIZE,
-    256
-  )
-
-  const warpedTileResponse = new Response(warpedTilePNG, {
-    status: 200,
-    headers: { 'content-type': 'image/png' }
-  })
-
-  return warpedTileResponse
->>>>>>> 8ade99a9
 }